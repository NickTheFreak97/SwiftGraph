--- conflicted
+++ resolved
@@ -33,14 +33,11 @@
 		7985B9291E5A503200C100E7 /* Sort.swift in Sources */ = {isa = PBXBuildFile; fileRef = 553746441DA56CC500C0E0F6 /* Sort.swift */; };
 		7985B92A1E5A503200C100E7 /* Stack.swift in Sources */ = {isa = PBXBuildFile; fileRef = 5589B4771C0E759800D6664E /* Stack.swift */; };
 		7985B92B1E5A503200C100E7 /* Queue.swift in Sources */ = {isa = PBXBuildFile; fileRef = 5589B47A1C0E75A700D6664E /* Queue.swift */; };
-<<<<<<< HEAD
+		B5100A4D208B97AA00C7A73A /* UnweightedGraphTests.swift in Sources */ = {isa = PBXBuildFile; fileRef = B5100A4B208B97A800C7A73A /* UnweightedGraphTests.swift */; };
 		B51B460B2083E14200CD0463 /* Union.swift in Sources */ = {isa = PBXBuildFile; fileRef = B51B460A2083E14200CD0463 /* Union.swift */; };
 		B52ABD39208955BD00FBF10C /* UnionTests.swift in Sources */ = {isa = PBXBuildFile; fileRef = B52ABD37208955B500FBF10C /* UnionTests.swift */; };
 		B5D229BC207BF30100151820 /* UniqueElementsGraph.swift in Sources */ = {isa = PBXBuildFile; fileRef = B5D229BB207BF30100151820 /* UniqueElementsGraph.swift */; };
 		B5D229BF207BF3A800151820 /* UniqueElementsGraphTests.swift in Sources */ = {isa = PBXBuildFile; fileRef = B5D229BD207BF36900151820 /* UniqueElementsGraphTests.swift */; };
-=======
-		B5100A4D208B97AA00C7A73A /* UnweightedGraphTests.swift in Sources */ = {isa = PBXBuildFile; fileRef = B5100A4B208B97A800C7A73A /* UnweightedGraphTests.swift */; };
->>>>>>> d7a43f70
 /* End PBXBuildFile section */
 
 /* Begin PBXContainerItemProxy section */
@@ -104,14 +101,11 @@
 		7985B91A1E5A4FCB00C100E7 /* SwiftGraphSearchTests.swift */ = {isa = PBXFileReference; fileEncoding = 4; lastKnownFileType = sourcecode.swift; path = SwiftGraphSearchTests.swift; sourceTree = "<group>"; };
 		7985B91B1E5A4FCB00C100E7 /* SwiftGraphSortTests.swift */ = {isa = PBXFileReference; fileEncoding = 4; lastKnownFileType = sourcecode.swift; path = SwiftGraphSortTests.swift; sourceTree = "<group>"; };
 		7985B91C1E5A4FCB00C100E7 /* SwiftGraphTests.swift */ = {isa = PBXFileReference; fileEncoding = 4; lastKnownFileType = sourcecode.swift; path = SwiftGraphTests.swift; sourceTree = "<group>"; };
-<<<<<<< HEAD
+		B5100A4B208B97A800C7A73A /* UnweightedGraphTests.swift */ = {isa = PBXFileReference; lastKnownFileType = sourcecode.swift; path = UnweightedGraphTests.swift; sourceTree = "<group>"; };
 		B51B460A2083E14200CD0463 /* Union.swift */ = {isa = PBXFileReference; lastKnownFileType = sourcecode.swift; name = Union.swift; path = ../Sources/SwiftGraph/Union.swift; sourceTree = "<group>"; };
 		B52ABD37208955B500FBF10C /* UnionTests.swift */ = {isa = PBXFileReference; fileEncoding = 4; lastKnownFileType = sourcecode.swift; path = UnionTests.swift; sourceTree = "<group>"; };
 		B5D229BB207BF30100151820 /* UniqueElementsGraph.swift */ = {isa = PBXFileReference; fileEncoding = 4; lastKnownFileType = sourcecode.swift; name = UniqueElementsGraph.swift; path = Sources/SwiftGraph/UniqueElementsGraph.swift; sourceTree = SOURCE_ROOT; };
 		B5D229BD207BF36900151820 /* UniqueElementsGraphTests.swift */ = {isa = PBXFileReference; fileEncoding = 4; lastKnownFileType = sourcecode.swift; path = UniqueElementsGraphTests.swift; sourceTree = "<group>"; };
-=======
-		B5100A4B208B97A800C7A73A /* UnweightedGraphTests.swift */ = {isa = PBXFileReference; lastKnownFileType = sourcecode.swift; path = UnweightedGraphTests.swift; sourceTree = "<group>"; };
->>>>>>> d7a43f70
 /* End PBXFileReference section */
 
 /* Begin PBXFrameworksBuildPhase section */
@@ -241,12 +235,9 @@
 				7985B91A1E5A4FCB00C100E7 /* SwiftGraphSearchTests.swift */,
 				7985B91B1E5A4FCB00C100E7 /* SwiftGraphSortTests.swift */,
 				7985B91C1E5A4FCB00C100E7 /* SwiftGraphTests.swift */,
-<<<<<<< HEAD
+				B5100A4B208B97A800C7A73A /* UnweightedGraphTests.swift */,
 				B5D229BD207BF36900151820 /* UniqueElementsGraphTests.swift */,
 				B52ABD37208955B500FBF10C /* UnionTests.swift */,
-=======
-				B5100A4B208B97A800C7A73A /* UnweightedGraphTests.swift */,
->>>>>>> d7a43f70
 			);
 			name = SwiftGraphTests;
 			path = Tests/SwiftGraphTests;
